from typing import Union

from pyspark import RDD, Row
from pyspark.sql import DataFrame

from sourced.ml.extractors import Extractor
from sourced.ml.transformers.transformer import Transformer
from sourced.ml.utils import EngineConstants


class UastRow2Document(Transformer):
    REPO_PATH_SEP = "//"
    PATH_BLOB_SEP = "@"

    def __call__(self, rows: Union[RDD, DataFrame]):
        if isinstance(rows, DataFrame):
            rows = rows.rdd
        return rows.map(self.documentize)

    def documentize(self, r: Row) -> Row:
        ec = EngineConstants.Columns
        doc = r[ec.RepositoryId]
        if r[ec.Path]:
            doc += self.REPO_PATH_SEP + r[ec.Path]
        if r[ec.BlobId]:
            doc += self.PATH_BLOB_SEP + r[ec.BlobId]
        bfc = Uast2BagFeatures.Columns
        return Row(**{bfc.document: doc, ec.Uast: r[ec.Uast]})


<<<<<<< HEAD
class Uast2BagFeatures(Transformer):
    class Columns:
        """
        Standard column names for interop.
        """
        token = "token"
        document = "document"
        value = "value"
        repository_id = "repository_id"

    def __init__(self, extractors: Iterable[BagsExtractor], **kwargs):
=======
class UastMiner(Transformer):
    def __init__(self, *extractors: Extractor, **kwargs):
>>>>>>> 9fbdb722
        super().__init__(**kwargs)
        self.extractors = extractors

    def __call__(self, rows: RDD):
        return rows.flatMap(self.process_row)

    def process_row(self, row: Row):
        for uast in row[EngineConstants.Columns.Uast]:
            for extractor in self.extractors:
                for feature in extractor.extract(uast):
                    yield self.process_feature(row, extractor.NAME, feature)

    def process_feature(self, row: Row, name, feature):
        raise NotImplemented


class Uast2Features(UastMiner):
    def process_feature(self, row: Row, name, feature):
        new = row.asDict()
        new[name] = feature
        return new


class Uast2BagFeatures(UastMiner):
    class Columns:
        """
        Standard column names for interop.
        """
        token = "token"
        document = "document"
        value = "value"

    def process_feature(self, row: Row, name, feature):
        return (feature[0], row[self.Columns.document]), feature[1]<|MERGE_RESOLUTION|>--- conflicted
+++ resolved
@@ -28,22 +28,8 @@
         return Row(**{bfc.document: doc, ec.Uast: r[ec.Uast]})
 
 
-<<<<<<< HEAD
-class Uast2BagFeatures(Transformer):
-    class Columns:
-        """
-        Standard column names for interop.
-        """
-        token = "token"
-        document = "document"
-        value = "value"
-        repository_id = "repository_id"
-
-    def __init__(self, extractors: Iterable[BagsExtractor], **kwargs):
-=======
 class UastMiner(Transformer):
     def __init__(self, *extractors: Extractor, **kwargs):
->>>>>>> 9fbdb722
         super().__init__(**kwargs)
         self.extractors = extractors
 
@@ -75,6 +61,7 @@
         token = "token"
         document = "document"
         value = "value"
+        repository_id = "repository_id"
 
     def process_feature(self, row: Row, name, feature):
         return (feature[0], row[self.Columns.document]), feature[1]