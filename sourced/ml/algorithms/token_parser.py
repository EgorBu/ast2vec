import re

import Stemmer


class TokenParser:
    """
    Common utilities for splitting and stemming tokens.
    """
    NAME_BREAKUP_RE = re.compile(r"[^a-zA-Z]+")  #: Regexp to split source code identifiers.
    STEM_THRESHOLD = 6  #: We do not stem splitted parts shorter than or equal to this size.
    MAX_TOKEN_LENGTH = 256  #: We cut identifiers longer than this value.
    MIN_SPLIT_LENGTH = 3  #: We do not split source code identifiers shorter than this value.

    def __init__(self, stem_threshold=STEM_THRESHOLD, max_token_length=MAX_TOKEN_LENGTH,
                 min_split_length=MIN_SPLIT_LENGTH):
        self._stemmer = Stemmer.Stemmer("english")
        self._stemmer.maxCacheSize = 0
        self._stem_threshold = stem_threshold
        self._max_token_length = max_token_length
        self._min_split_length = min_split_length

    @property
    def stem_threshold(self):
        return self._stem_threshold

    @stem_threshold.setter
    def stem_threshold(self, value):
        if not isinstance(value, int):
            raise TypeError("stem_threshold must be an integer - got %s" % type(value))
        if value < 1:
            raise ValueError("stem_threshold must be greater than 0 - got %d" % value)
        self._stem_threshold = value

    @property
    def max_token_length(self):
        return self._max_token_length

    @max_token_length.setter
    def max_token_length(self, value):
        if not isinstance(value, int):
            raise TypeError("max_token_length must be an integer - got %s" % type(value))
        if value < 1:
            raise ValueError("max_token_length must be greater than 0 - got %d" % value)
        self._max_token_length = value

    @property
    def min_split_length(self):
        return self._min_split_length

    @min_split_length.setter
    def min_split_length(self, value):
        if not isinstance(value, int):
            raise TypeError("min_split_length must be an integer - got %s" % type(value))
        if value < 1:
            raise ValueError("min_split_length must be greater than 0 - got %d" % value)
        self._min_split_length = value

    def __call__(self, token):
        return self.process_token(token)

    def process_token(self, token):
        for word in self.split(token):
            yield self.stem(word)

    def stem(self, word):
        if len(word) <= self.stem_threshold:
            return word
        return self._stemmer.stemWord(word)

    def split(self, token):
        token = token.strip()[:self.max_token_length]

        def ret(name):
            r = name.lower()
            if len(name) >= self.min_split_length:
                ret.last_subtoken = r
                yield r
                if ret.prev_p:
                    yield ret.prev_p + r
                    ret.prev_p = ""
            else:
                ret.prev_p = r
                yield ret.last_subtoken + r
                ret.last_subtoken = ""
        ret.prev_p = ""
        ret.last_subtoken = ""

        for part in self.NAME_BREAKUP_RE.split(token):
            if not part:
                continue
            prev = part[0]
            pos = 0
            for i in range(1, len(part)):
                this = part[i]
                if prev.islower() and this.isupper():
                    yield from ret(part[pos:i])
                    pos = i
                elif prev.isupper() and this.islower():
<<<<<<< HEAD
                    if 0 < i - 1 - pos <= 3:
                        yield from ret(part[pos:i])
                        pos = i
=======
                    if 0 < i - 1 - pos <= self.min_split_length:
                        yield from ret(part[pos:i - 1])
                        pos = i - 1
>>>>>>> bd42f2b0
                    elif i - 1 > pos:
                        yield from ret(part[pos:i])
                        pos = i
                prev = this
            last = part[pos:]
            if last:
                yield from ret(last)

    def __getstate__(self):
        state = self.__dict__.copy()
        del state["_stemmer"]
        return state

    def __setstate__(self, state):
        self.__dict__ = state
        self._stemmer = Stemmer.Stemmer("english")


class NoopTokenParser:
    """
    One can use this class if he or she does not want to do any parsing.
    """

    def process_token(self, token):
        yield token

    def __call__(self, token):
        return self.process_token(token)<|MERGE_RESOLUTION|>--- conflicted
+++ resolved
@@ -97,15 +97,9 @@
                     yield from ret(part[pos:i])
                     pos = i
                 elif prev.isupper() and this.islower():
-<<<<<<< HEAD
-                    if 0 < i - 1 - pos <= 3:
+                    if 0 < i - 1 - pos <= self.min_split_length:
                         yield from ret(part[pos:i])
                         pos = i
-=======
-                    if 0 < i - 1 - pos <= self.min_split_length:
-                        yield from ret(part[pos:i - 1])
-                        pos = i - 1
->>>>>>> bd42f2b0
                     elif i - 1 > pos:
                         yield from ret(part[pos:i])
                         pos = i
