--- conflicted
+++ resolved
@@ -60,10 +60,7 @@
         """
         RepositoryId = "repository_id"
         BlobId = "blob_id"
-<<<<<<< HEAD
         PathId = "path"
-=======
->>>>>>> 6739e353
 
 
 class EngineDefault:
